import wnutils.base as wb
import matplotlib as mpl
import matplotlib.pyplot as plt
import matplotlib.cm as cm
from matplotlib.colors import LogNorm
import matplotlib.animation as animation
import numpy as np
from lxml import etree
from scipy.interpolate import interp1d


class Reaction(wb.Base):
    """A class for storing and retrieving data about reactions.

       """

    def __init__(self):
        self.reactants = []
        self.products = []
        self.source = ""
        self.data = {}

    def _get_non_smoker_data(self, non_smoker):

        result = {}
        result["type"] = non_smoker.tag

        def set_fit_data(node):
            fit_data = {}
            tags = [
                "Zt",
                "At",
                "Zf",
                "Af",
                "Q",
                "spint",
                "spinf",
                "TlowHf",
                "Tlowfit",
                "Thighfit",
                "acc",
                "a1",
                "a2",
                "a3",
                "a4",
                "a5",
                "a6",
                "a7",
                "a8",
            ]

            for tag in tags:
                datum = node.xpath(tag)
                if datum:
                    fit_data[tag] = float(datum[0].text)

            return fit_data

        fits = non_smoker.xpath("fit")
        result["fits"] = []

        if fits:
            for fit in fits:
                data = {}
                note = fit.xpath("@note")
                if note:
                    data["note"] = note[0]
                data = self._merge_dicts(data, set_fit_data(fit))
                result["fits"].append(data)

        else:
            result["fits"].append(set_fit_data(non_smoker))

        return result

    def _get_rate_table_data(self, rate_table):
        result = {}
        result["type"] = rate_table.tag
        table = rate_table.xpath("point")
        result["t9"] = np.zeros(len(table))
        result["rate"] = np.zeros(len(table))
        result["sef"] = np.zeros(len(table))
        for i, elem in enumerate(table):
            result["t9"][i] = float((elem.xpath("t9")[0].text).strip())
            result["rate"][i] = float((elem.xpath("rate")[0].text).strip())
            result["sef"][i] = float((elem.xpath("sef")[0].text).strip())

        ind = result["t9"].argsort()
        result["t9"] = result["t9"][ind]
        result["rate"] = result["rate"][ind]
        result["sef"] = result["sef"][ind]

        return result

    def _get_single_rate_data(self, single_rate):
        result = {}
        result["type"] = single_rate.tag
        result["rate"] = float(single_rate.text)

        return result

    def _get_user_rate_data(self, user_rate):
        result = {}
        result["type"] = user_rate.tag
        key = user_rate.xpath("@key")
        result["key"] = key[0]

        properties = user_rate.xpath("properties/property")

        props = {}

        for property in properties:
            name = property.xpath("@name")
            tag1 = property.xpath("@tag1")
            tag2 = property.xpath("@tag2")

            key = name[0]
            if tag1:
                key = (name[0], tag1[0])
            if tag2:
                key += (tag2[0],)

            props[key] = property.text

        result = self._merge_dicts(result, props)

        return result

    def _get_reaction_data(self, reaction_node):

        non_smoker = reaction_node.xpath("non_smoker_fit")
        if non_smoker:
            return self._get_non_smoker_data(non_smoker[0])

        rate_table = reaction_node.xpath("rate_table")
        if rate_table:
            return self._get_rate_table_data(rate_table[0])

        single_rate = reaction_node.xpath("single_rate")
        if single_rate:
            return self._get_single_rate_data(single_rate[0])

        user_rate = reaction_node.xpath("user_rate")
        if user_rate:
            return self._get_user_rate_data(user_rate[0])

    def _set_data(self, reaction_node):
        if reaction_node.xpath("source"):
            self.source = reaction_node.xpath("source")[0].text

        reactants = reaction_node.xpath("reactant")
        for reactant in reactants:
            self.reactants.append(reactant.text)

        products = reaction_node.xpath("product")
        for product in products:
            self.products.append(product.text)

        self.data = self._get_reaction_data(reaction_node)

    def _compute_rate_table_rate_interpolation(self, t9):
        t = self.data["t9"]
        lr = np.log10(self.data["rate"])
        sef = self.data["sef"]

        if t9 < t[0]:
            return np.power(10.0, lr[0]) * sef[0]
        elif t9 > t[len(t) - 1]:
            return np.power(10.0, lr[len(t) - 1]) * sef[len(t) - 1]

        if len(t) <= 2:
            f1 = interp1d(t, lr, kind="linear")
            f2 = interp1d(t, sef, kind="linear")
            return np.power(10.0, f1(t9)) * f2(t9)
        else:
            f1 = interp1d(t, lr, kind="cubic")
            f2 = interp1d(t, sef, kind="cubic")
            return np.power(10.0, f1(t9)) * f2(t9)

    def _compute_rate_table_rate(self, t9):
        if isinstance(t9, float):
            return self._compute_rate_table_rate_interpolation(t9)
        else:
            return np.array(
                [self._compute_rate_table_rate_interpolation(x) for x in t9]
            )

    def _compute_non_smoker_fit_rate_for_fit(self, fit, t9):
        def non_smoker_function(fit, t9):
            x = (
                fit["a1"]
                + fit["a2"] / t9
                + fit["a3"] / np.power(t9, 1.0 / 3.0)
                + fit["a4"] * np.power(t9, 1.0 / 3.0)
                + fit["a5"] * t9
                + fit["a6"] * np.power(t9, 5.0 / 3.0)
                + fit["a7"] * np.log(t9)
            )
            return np.exp(x)

        if t9 < fit["Tlowfit"]:
            return non_smoker_function(fit, fit["Tlowfit"])
        elif t9 > fit["Thighfit"]:
            return non_smoker_function(fit, fit["Thighfit"])
        else:
            return non_smoker_function(fit, t9)

    def _compute_non_smoker_fit_rate(self, t9):
        fits = self.data["fits"]
        if len(fits) != 0:
            result = 0.0
            for fit in fits:
                result += self._compute_non_smoker_fit_rate_for_fit(fit, t9)
            return result
        else:
            return self._compute_non_smoker_fit_rate_for_fit(self.data, t9)

    def compute_rate(self, t9, user_funcs=" "):
        """Method to compute rate for a reaction at input t9.

        Args:
            ``t9`` (:obj:`float`):  The temperature in billions of K giving
            the rate for the reaction.

            ``user_funcs`` (:obj:`dict`, optional):  A dictionary of
            user-defined functions associated with a user_rate key.

        Returns:
            :obj:`float`: The computed rate.

        """

        if self.data["type"] == "single_rate":
            return self.data["rate"]
        elif self.data["type"] == "rate_table":
            return self._compute_rate_table_rate(t9)
        elif self.data["type"] == "non_smoker_fit":
            return self._compute_non_smoker_fit_rate(t9)
        elif self.data["type"] == "user_rate":
            if self.data["key"] not in user_funcs:
                print("Function not defined for key " + self.data["key"])
                return None
            return user_funcs[self.data["key"]](self, t9)
        else:
            print("No such reaction type")
            return None

    def _get_reactant_and_product_xpath(self):
        reactants = []
        for r in self.reactants:
            reactants.append(r)
        products = []
        for p in self.products:
            products.append(p)
        result = "[reactant = '" + reactants[0] + "'"
        for i in range(1, len(reactants)):
            result += " and reactant = '" + reactants[i] + "'"
        for p in products:
            result += " and product = '" + p + "'"
        result += "]"
        return result

    def get_latex_string(self):
        """Method to return the latex string for a reaction.

        Returns:
            :obj:`str`: The reaction string.

        """

        l_reactants = []
        for r in self.reactants:
            l_reactants.append(self._create_latex_string(r))

        l_products = []
        for p in self.products:
            l_products.append(self._create_latex_string(p))

        s = r"$"
        s += " + ".join(l_reactants)
        s += " \\to "
        s += " + ".join(l_products)
        s += "$"
        return s

    def get_data(self):
        """Method to return the data for a reaction.

        Returns:
            :obj:`dict`: A dictionary containing the rate data for the
            reaction.

        """
        return self.data

    def get_string(self):
        """Method to return the string for a reaction.

        Returns:
            :obj:`str`: The reaction string.

        """

        s = " + ".join(self.reactants)
        s += " -> "
        s += " + ".join(self.products)
        return s


class Xml(wb.Base):
    """A class for reading and plotting webnucleo xml files.

       Each instance corresponds to an xml file.  Methods extract
       data and plot data from the file.

       Args:
           ``file`` (:obj:`str`): The name of the xml file.

       """

    def __init__(self, file):
        parser = etree.XMLParser(remove_blank_text=True)
        self._xml = etree.parse(file, parser)
        self._xml.xinclude()
        self._root = self._xml.getroot()

    def _get_state_data(self, state_data, node):
        data = {}
        if node.xpath("@id"):
            data["state"] = (node.xpath("@id"))[0]
        else:
            data["state"] = ""
        if node.xpath("source"):
            data["source"] = (node.xpath("source"))[0].text
        else:
            data["source"] = ""
        data["mass excess"] = float((node.xpath("mass_excess"))[0].text)
        data["spin"] = float((node.xpath("spin"))[0].text)
        partf = node.xpath("partf_table/point")
        data["t9"] = np.zeros(len(partf))
        data["partf"] = np.zeros(len(partf))
        for i, elem in enumerate(partf):
            data["t9"][i] = float((elem.xpath("t9")[0].text).strip())
            data["partf"][i] = np.power(
                10.0, float((elem.xpath("log10_partf")[0].text).strip())
            ) * (2.0 * data["spin"] + 1.0)
        ind = data["t9"].argsort()
        data["t9"] = data["t9"][ind]
        data["partf"] = data["partf"][ind]

        state_data.update(data)

    def _get_nuclide_data_array(self, nuc_xpath):
        result = []

        nuclides = self._root.xpath("//nuclear_data/nuclide" + nuc_xpath)

        for nuc in nuclides:
            data = {}
            data["z"] = int((nuc.xpath("z"))[0].text)
            data["a"] = int((nuc.xpath("a"))[0].text)
            data["n"] = data["a"] - data["z"]
            if nuc.xpath("states"):
                for state in nuc.xpath("states/state"):
                    state_data = {}
                    state_data.update(data)
                    self._get_state_data(state_data, state)
                    result.append(state_data)
            else:
                self._get_state_data(data, nuc)
                result.append(data)

        return result

    def get_type(self):
        """Method to retrieve the root type of the webnucleo XML.

        Returns:
            :obj:`str`: One of `nuclear_data`, `reaction_data`,
            `nuclear_network`, `zone_data`, `libnucnet_input` indicating
            the root type of the XML.

        """

        return self._root.tag

    def get_nuclide_data(self, nuc_xpath=" "):
        """Method to retrieve nuclear data from webnucleo XML.

        Args:
            ``nuc_xpath`` (:obj:`str`, optional): XPath expression to select
            nuclides.  Defaults to all nuclides.

        Returns:
            :obj:`dict`: A dictionary of nuclide data.  The data for each
            nuclide are themselves contained in a :obj:`dict`.

        """
        result = {}
        nuclides = self._get_nuclide_data_array(nuc_xpath)
        for i in range(len(nuclides)):
            s = self.create_nuclide_name(
                nuclides[i]["z"], nuclides[i]["a"], nuclides[i]["state"]
            )
            result[s] = nuclides[i]

        return result

    def get_network_limits(self, nuc_xpath=" "):
        """Method to retrieve the network limits from the nuclide data.

        Args:
            ``nuc_xpath`` (:obj:`str`, optional): XPath expression to select
            the nuclides.  Defaults to all nuclides.

        Returns:
            :obj:`dict`: A dictionary of :obj:`numpy.array` containing the
            network limits.  The array with key `z` gives the atomic values.
            The array with key `n_min` gives the lowest neutron number present
            for the corresponding atomic number.  The array with key `n_max`
            gives the highest neutron number present for the corresponding
            atomic number.

        """

        nd = self._get_nuclide_data_array(nuc_xpath)

        zs = set()

        for i in range(len(nd)):
            if nd[i]["z"] not in zs:
                zs.add(nd[i]["z"])

        zt = []
        for zz in zs:
            zt.append(zz)

        zt.sort()

        zlim = [[] for i in range(len(zt))]

        for i in range(len(nd)):
            loc = [j for j, zj in enumerate(zt) if zj == nd[i]["z"]]
            zlim[loc[0]].append(nd[i]["n"])

        z = np.zeros(len(zlim), dtype=np.int_)
        n_min = np.zeros(len(zlim), dtype=np.int_)
        n_max = np.zeros(len(zlim), dtype=np.int_)

        for i in range(len(zlim)):
            z[i] = int(zt[i])
            n_min[i] = int(min(zlim[i]))
            n_max[i] = int(max(zlim[i]))

        return {"z": z, "n_min": n_min, "n_max": n_max}

    def _get_nuclide_data_for_zone(self, zone):
        result = {}

        species = zone.xpath("mass_fractions/nuclide")

        for sp in species:
            z = int((sp.xpath("z"))[0].text)
            a = int((sp.xpath("a"))[0].text)
            name_array = sp.xpath("@name")
            if len(name_array) == 0:
                name = self.create_nuclide_name(z, a, "")
            else:
                name = name_array[0]
            result[(name, z, a)] = float((sp.xpath("x"))[0].text)

        return result

    def _get_reaction_data_array(self, reac_xpath):
        result = []

        reactions = self._root.xpath("//reaction_data/reaction" + reac_xpath)

        for reaction in reactions:
            r = Reaction()
            r._set_data(reaction)

            result.append(r)

        return result

    def get_reaction_data(self, reac_xpath=" "):
        """Method to retrieve reaction data from webnucleo XML.

        Args:
            ``reac_xpath`` (:obj:`str`, optional): XPath expression to select
            reactions.  Defaults to all reactions.

        Returns:
            :obj:`dict`: A dictionary of reaction data.  The data for each
            reaction are themselves contained in a :class:`Reaction`.

        """

        result = {}
        reactions = self._get_reaction_data_array(reac_xpath)
        for reaction in reactions:
            result[reaction.get_string()] = reaction

        return result

    def _get_zones(self, zone_xpath):
        return self._root.xpath("//zone_data/zone" + zone_xpath)

    def get_mass_fractions(self, species, zone_xpath=" "):
        """Method to retrieve mass fractions of nuclides in specified zones.

        Args:
            ``species`` (:obj:`list`): List of strings giving the species
            to retrieve.

            ``zone_xpath`` (:obj:`str`, optional): XPath expression to select
            zones.  Defaults to all zones.

        Returns:
            :obj:`dict`: A dictionary of :obj:`numpy.array` containing the
            mass fractions of the requested species in the zones as floats.

        """

        result = {}

        zones = self._get_zones(zone_xpath)

        for sp in species:
            result[sp] = np.zeros(len(zones))

        for i in range(len(zones)):
            for sp in species:
                data = zones[i].xpath('mass_fractions/nuclide[@name="%s"]/x' % sp)
                if len(data) == 1:
                    result[sp][i] = float(data[0].text)

        return result

    def get_properties(self, properties, zone_xpath=" "):
        """Method to retrieve properties in specified zones in an xml file

        Args:
            ``properties`` (:obj:`list`): List of strings or tuples
            (each of up to three strings) giving requested properites.

            ``zone_xpath`` (:obj:`str`, optional): XPath expression to select
            zones.  Defaults to all zones.

        Returns:
            :obj:`dict`: A dictionary of lists containing the properties in
            the zones as strings.

        """

        properties_t = {}

        for property in properties:
            if isinstance(property, str):
                properties_t[property] = (property,)
            else:
                properties_t[property] = property
                if len(properties_t[property]) > 3:
                    print("\nToo many property names (at most 3)!\n")
                    return

        dict = {}

        for property in properties:
            dict[property] = []

        zones = self._get_zones(zone_xpath)

        for zone in zones:

            for property in properties:

                tup = properties_t[property]

                path = "optional_properties/property"

                if len(tup) == 1:
                    path += '[@name="%s"]' % tup[0].strip()
                elif len(tup) == 2:
                    path += '[@name="%s" and @tag1="%s"]' % (
                        tup[0].strip(),
                        tup[1].strip(),
                    )
                else:
                    path += '[@name="%s" and @tag1="%s" and @tag2="%s"]' % (
                        tup[0].strip(),
                        tup[1].strip(),
                        tup[2].strip(),
                    )

                data = zone.xpath(path)

                if len(data) == 0:
                    print("Property", self._get_property_name(tup), "not found.")
                    return

                dict[property].append(data[0].text)

        return dict

    def _get_all_zone_properties(self, zone):
        result = {}

        props = zone.xpath("optional_properties/property")

        for property in props:
            p_name = ""
            name = property.xpath("@name")
            tag1 = property.xpath("@tag1")
            tag2 = property.xpath("@tag2")
            if tag1:
                p_name = (name[0], tag1[0])
                if tag2:
                    p_name += (tag2[0],)
            else:
                p_name = name[0]
            result[p_name] = property.text

        return result

    def get_all_properties_for_zone(self, zone_xpath):
        """Method to retrieve all properties in a zone in an xml file

        Args:
            ``zone_xpath`` (:obj:`str`): XPath expression to select
            zone.  Must be evaluate to a single zone.

        Returns:
            :obj:`dict`: A dictionary containing all the properties in
            the zone as strings.

        """

        result = {}

        zones = self._get_zones(zone_xpath)

        if len(zones) != 1:
            print("Incorrect number of zones.")
            return

        return self._get_all_zone_properties(zones[0])

    def get_properties_as_floats(self, properties, zone_xpath=" "):
        """Method to retrieve properties in zones in an xml file as floats.

        Args:
            ``properties`` (:obj:`list`): List of strings or tuples
            (each of up to three strings) giving requested properites.

            ``zone_xpath`` (:obj:`str`, optional): XPath expression to select
            zones.  Defaults to all zones.

        Returns:
            :obj:`dict`: A dictionary of :obj:`numpy.array` containing the
            properties in the zones as floats.

        """

        props = self.get_properties(properties, zone_xpath)

        for prop in props:
            props[prop] = np.array(props[prop], np.float_)

        return props

    def get_all_abundances_in_zones(self, zone_xpath=" "):
        """Method to retrieve all abundances in zones.

        Args:
            ``zone_xpath`` (:obj:`str`, optional): XPath expression to select
            zones.  Defaults to all zones.

        Returns:
            :obj:`numpy.array`: A three-dimensional array in which the first
            index gives the zone, the second gives the atomic number,
            and the third gives the neutron number.  The array value
            is the abundance in the zone given by the first index of the
            species with atomic number and neutron number given by the second
            and third indices, respectively.  The abundance of the species is
            the sum of the abundances of all states of that species.

        """

        zones = self._get_zones(zone_xpath)

        lim = self.get_network_limits()
        z_max = np.max(lim["z"])
        n_max = np.max(lim["n_max"])

        result = np.zeros((len(zones), z_max + 1, n_max + 1))

        for i in range(len(zones)):
            sp = self._get_nuclide_data_for_zone(zones[i])
            for s in sp:
                result[i, s[1], s[2] - s[1]] += sp[s] / s[2]

        return result

    def get_abundances_vs_nucleon_number(self, nucleon="a", zone_xpath=" "):
        """Method to retrieve abundances summed over nucleon number in zones.

        Args:
            ``nucleon`` (:obj:`str`): String giving the nucleon number to sum
            over.  Must be 'z', 'n', or 'a'.  Defaults to 'a'.

            ``zone_xpath`` (:obj:`str`, optional): XPath expression to select
            zones.  Defaults to all zones.

        Returns:
            :obj:`numpy.array`: A two-dimensional array in which the first
            index gives the zone and the second gives the nucleon number
            value.

        """

        if nucleon != "z" and nucleon != "n" and nucleon != "a":
            print("nucleon must be 'z', 'n', or 'a'.")
            return

        y = self.get_all_abundances_in_zones(zone_xpath)

        if nucleon == "z":
            result = np.sum(y, axis=2)
        elif nucleon == "n":
            result = np.sum(y, axis=1)
        else:
            yz = np.sum(y, axis=2)
            yn = np.sum(y, axis=1)
            result = np.zeros((y.shape[0], y.shape[1] + y.shape[2] + 2))
            for i in range(y.shape[0]):
                for i_z in range(y.shape[1]):
                    for i_n in range(y.shape[2]):
                        result[i, i_z + i_n] += y[i, i_z, i_n]

        return result

    def plot_property_vs_property(
        self,
        prop1,
        prop2,
        xfactor=1,
        yfactor=1,
        rcParams=None,
        plotParams=None,
        **kwargs
    ):
        """Method to plot a property vs. a property.

        Args:

            ``prop1`` (:obj:`str` or :obj:`tuple`): A string or tuple
            of up to three strings giving the property (which will be the
            abscissa of the plot).

            ``prop2`` (:obj:`str` or :obj:`tuple`): A string or tuple
            of up to three strings giving the property (which will be the
            ordinate of the plot).

            ``xfactor`` (:obj:`float`, optional): A float giving the scaling
            for the abscissa values.  Defaults to 1.

            ``yfactor`` (:obj:`float`, optional): A float giving the scaling
            for the ordinate values.  Defaults to 1.

            ``rcParams`` (:obj:`dict`, optional): A dictionary of
            :obj:`matplotlib.rcParams` to be applied to the plot.
            Defaults to the default rcParams.

            ``plotParams`` (:obj:`dict`, optional): A dictionary of
            valid :obj:`matplotlib.pyplot.plot` optional keyword arguments
            to be applied to the plot.

            ``**kwargs``:  Acceptable :obj:`matplotlib.pyplot` functions.
            Include directly, as a :obj:`dict`, or both.

        Returns:
            A matplotlib plot.

        """

        self.set_plot_params(mpl, rcParams)

        result = self.get_properties_as_floats([prop1, prop2])

        x = result[prop1] / xfactor
        y = result[prop2] / yfactor

        if plotParams:
            plt.plot(x, y, **plotParams)
        else:
            plt.plot(x, y)

        if "xlabel" not in kwargs:
            plt.xlabel(prop1)

        if "ylabel" not in kwargs:
            plt.ylabel(prop2)

        self.apply_class_methods(plt, kwargs)

        self.show_or_close(plt, kwargs)

    def plot_mass_fractions_vs_property(
        self,
        prop,
        species,
        xfactor=1,
        use_latex_names=False,
        rcParams=None,
        plotParams=None,
        **kwargs
    ):
        """Method to plot the mass fractions versus a property.

        Args:

            ``prop`` (:obj:`str` or :obj:`tuple`): A string or tuple
            of up to three strings giving the property (which will be the
            abscissa of the plot).

            ``species``:obj:`list`):  A list of strings giving the species.

            ``xfactor`` (:obj:`float`, optional): A float giving the scaling
            for the abscissa values.  Defaults to 1.

            ``use_latex_names`` (:obj:`bool`, optional): If set to True,
            converts species labels to latex format.

            ``rcParams`` (:obj:`dict`, optional): A dictionary of
            :obj:`matplotlib.rcParams` to be applied to the plot.
            Defaults to the default rcParams.

            ``plotParams`` (:obj:`list`, optional): A list of
            dictionaries of valid :obj:`matplotlib.pyplot.plot` optional
            keyword arguments to be applied to the plot.  The list must
            have the same number of elements as ``species``.

            ``**kwargs``:  Acceptable :obj:`matplotlib.pyplot` functions.
            Include directly, as a :obj:`dict`, or both.

        Returns:

            A matplotlib plot.

        """

        self.set_plot_params(mpl, rcParams)

        if plotParams:
            if len(plotParams) != len(species):
                print("Number of plotParam elements must equal number" + " of species.")
                return

        plots = []

        x = self.get_properties_as_floats([prop])[prop] / xfactor

        y = self.get_mass_fractions(species)

        if use_latex_names:
            latex_names = self.get_latex_names(species)

        for i, sp in enumerate(species):
            if plotParams is None:
                p = {}
            else:
                p = plotParams[i]
            if "label" not in p:
                if use_latex_names:
                    p = self._merge_dicts(p, {"label": latex_names[sp]})
                else:
                    p = self._merge_dicts(p, {"label": sp})
            plots.append(plt.plot(x, y[sp], **p))

        if len(species) > 1 and "legend" not in kwargs:
            plt.legend()

        if "xlabel" not in kwargs:
            plt.xlabel(prop)

        if "ylabel" not in kwargs:
            if len(species) > 1:
                plt.ylabel("Mass Fraction")
            else:
                if use_latex_names:
                    s = "$X(" + latex_names[species[0]][1:-1] + ")$"
                else:
                    s = species[0]
                plt.ylabel(s)

        self.apply_class_methods(plt, kwargs)

        self.show_or_close(plt, kwargs)

    def plot_abundances_vs_nucleon_number(
        self,
        nucleon="a",
        zone_xpath="[last()]",
        rcParams=None,
        plotParams=None,
        **kwargs
    ):
        """Method to plot abundances summed by nucleon number.

        Args:

            ``nucleon`` (:obj:`str`, optional): A string giving the nucleon
            (must be 'z', 'n', or 'a').  Defaults to 'a'.

            ``zone_xpath`` (:obj:`str`, optional): A string giving the XPath
            expression to select the zones. Defaults to the last
            zone.

            ``rcParams`` (:obj:`dict`, optional): A dictionary of
            :obj:`matplotlib.rcParams` to be applied to the plot.
            Defaults to the default rcParams.

            ``plotParams`` (:obj:`list`, optional): A list of
            dictionaries of valid :obj:`matplotlib.pyplot.plot` optional
            keyword arguments to be applied to the plot.  The list must
            have the same number of elements as the number as zones selected
            by the zone XPath.

            ``**kwargs``:  Acceptable :obj:`matplotlib.pyplot` functions.
            Include directly, as a :obj:`dict`, or both.

        Returns:
            A matplotlib plot.

        """

        self.set_plot_params(mpl, rcParams)

        y = self.get_abundances_vs_nucleon_number(nucleon, zone_xpath)

        if plotParams:
            if y.shape[0] != len(plotParams):
                print("Number of plotParam elements must equal number of plots.")
                return

        for i in range(y.shape[0]):
            if plotParams:
                plt.plot(y[i, :], **plotParams[i])
            else:
                plt.plot(y[i, :])

        if "xlabel" not in kwargs:
            plt.xlabel(nucleon)

        if "ylabel" not in kwargs:
            s = "Y(" + nucleon + ")"
            plt.ylabel(s)

        if "legend" not in kwargs:
            if plotParams:
                if "label" in plotParams[0]:
                    plt.legend()

        self.apply_class_methods(plt, kwargs)

        self.show_or_close(plt, kwargs)

    def get_chain_abundances(self, nucleon, zone_xpath="", vs_A=False):
        """Method to retrieve the abundances in a chain (fixed Z or N).

        Args:

            ``nucleon`` (:obj:`tuple`, optional): A tuple giving the nucleon.
            The first entry must be the nucleon type (must be 'z' or 'n') while
            the second entry must be the value.

            ``zone_xpath`` (:obj:`str`, optional): A string giving the XPath
            expression to select the zones. Defaults to all zones.

            ``vs_A`` (:obj:`bool`, optional): A boolean to select whether
            abscissa data should be mass number.

        Returns:
            A :obj:`tuple` containing an array of the nucleon values as the
            first element and a two-d :obj:`numpy.array` as the second element.
            The first index of the two-d array indicates the step and the
            second the abundance of the species with the corresponding nucleon
            number in the first element with the same index.

        """
        abunds = self.get_all_abundances_in_zones(zone_xpath=zone_xpath)
        if nucleon[0] == "z":
            x = range(abunds.shape[2])
        elif nucleon[0] == "n":
            x = range(abunds.shape[1])
        else:
            print("Invalid nucleon")
            return None
        if vs_A:
            x = [xx + nucleon[1] for xx in x]
        if nucleon[0] == "z":
            y = abunds[:, nucleon[1], :]
        elif nucleon[0] == "n":
            y = abunds[:, :, nucleon[1]]

        return (x, y)

    def make_abundance_chain_movie(
        self,
        movie_name=None,
        nucleon=("z", 26),
        zone_xpath="",
        plot_vs_A=False,
        fps=15,
        title_func=None,
        rcParams=None,
        plotParams=None,
        extraFixedCurves=None,
        extraCurves=None,
        **kwargs
    ):
        """Method to make of movie of abundances in a chain (fixed Z or N).

        Args:

            ``movie_name`` (:obj:`str`, optional): A string giving the name of
            resulting movie file.

            ``nucleon`` (:obj:`tuple`, optional): A tuple giving the nucleon.
            The first entry must be the nucleon type (must be 'z' or 'n') while
            the second entry must be the value.

            ``zone_xpath`` (:obj:`str`, optional): A string giving the XPath
            expression to select the zones. Defaults to all zones.

            ``plot_vs_A`` (:obj:`bool`, optional): A boolean to select whether
            abscissa should be mass number.

            ``fps`` (:obj:`float`, optional): A float giving the frames
            per second in the resulting movie.

            ``title_func`` (optional):
            A
            `function \
            <https://docs.python.org/3/library/stdtypes.html#functions>`_
            that applies the title to each frame of the movie.  The function
            must take a single argument, an :obj:`int` giving the index of the
            frame to which the title will be applied.  Other data can be bound
            to the function.  The function must return either a :obj:`str`
            giving the title or a two-element :obj:`tuple` in which the
            first element is a string giving the title and the second element
            is a :obj:`dict` with optional :obj:`matplotlib.pyplot.title`
            keyword arguments.  The default is a title giving the time in
            seconds, the temperature in billions of Kelvins, and the
            mass density in grams / cc.

            ``rcParams`` (:obj:`dict`, optional): A dictionary of
            :obj:`matplotlib.rcParams` to be applied to the movie.
            Defaults to the default rcParams.

            ``plotParams`` (:obj:`list`, optional): A list of
            dictionaries of valid :obj:`matplotlib.pyplot.plot` optional
            keyword arguments to be applied to the lines in the movie.

            ``extraFixedCurves`` (:obj:`list`, optional): A list of
            :obj:`tuple` objects giving fixed curves to appear on each
            frame of the animation.  The first element of the tuple is a
            :obj:`list` giving the abscissa values for the curve, the second
            element is the ordinate values for the curve, and the third
            element, if present, is a :obj:`dict` of
            :obj:`matplotlib.pyplot.plot` optional keyword arguments to be
            applied to the extra fixed curves in the movie.

            ``extraCurves`` (:obj:`list`, optional): A list of
            :obj:`tuple` objects giving curves to appear on each
            frame of the animation.  The first element of the tuple is a
            :obj:`list` giving the abscissa values for the curve, the second
            element is a two-d :obj:`numpy.array` giving the ordinate values
            for the curve corresponding to each timestep in the animation,
            and the third element, if present, is a :obj:`dict` of
            :obj:`matplotlib.pyplot.plot` optional keyword arguments to be
            applied to the extra fixed curves in the movie.


            ``**kwargs``:  Acceptable :obj:`matplotlib.pyplot` functions.
            Include directly, as a :obj:`dict`, or both.

        Returns:
            The animation.

        """
        fig = plt.figure()

        self.set_plot_params(mpl, rcParams)

        x, y = self.get_chain_abundances(nucleon, zone_xpath=zone_xpath, vs_A=plot_vs_A)
        props = self.get_properties_as_floats(
            ["time", "t9", "rho"], zone_xpath=zone_xpath
        )

        # Check the array length against the number of steps

        if extraCurves:
            for tup in extraCurves:
                if tup[1].shape[0] != y.shape[0]:
                    print("Extra curve does not have the right length.")
                    return None

        def updatefig(i):
            fig.clear()

            if plotParams:
                plt.plot(x, y[i], **plotParams)
            else:
                plt.plot(x, y[i])

            if extraFixedCurves:
                for tup in extraFixedCurves:
                    if len(tup) == 2:
                        plt.plot(tup[0], tup[1])
                    else:
                        plt.plot(tup[0], tup[1], **tup[2])

            if extraCurves:
                for tup in extraCurves:
                    if len(tup) == 2:
                        plt.plot(tup[0], tup[1][i])
                    else:
                        plt.plot(tup[0], tup[1][i], **tup[2])

            if title_func:
                tf = title_func(i)
                if tf:
                    if isinstance(tf, tuple):
                        plt.title(tf[0], **tf[1])
                    elif isinstance(tf, str):
                        plt.title(tf)
                    else:
                        print("Invalid return from title function.")
                        return
            else:
                if nucleon[0] == "z":
                    pre_str = "Z = {0:d}, ".format(nucleon[1])
                else:
                    pre_str = "N = {0:d}, ".format(nucleon[1])
                title_str = pre_str + self.make_time_t9_rho_title_str(props, i)
                plt.title(title_str)
            if "xlabel" not in kwargs:
                if not plot_vs_A:
                    if nucleon[0] == "z":
                        plt.xlabel("N")
                    else:
                        plt.xlabel("Z")
                else:
                    plt.xlabel("A")
            if "ylabel" not in kwargs:
                plt.ylabel("Abundance per nucleon")
            self.apply_class_methods(plt, kwargs)
            plt.draw()

        anim = animation.FuncAnimation(fig, updatefig, y.shape[0])
        if movie_name:
            anim.save(movie_name, fps=fps)

        return anim

    def make_abundances_vs_nucleon_number_movie(
        self,
        movie_name="",
        nucleon="a",
        zone_xpath="",
        fps=15,
        title_func=None,
        rcParams=None,
        plotParams=None,
        extraFixedCurves=None,
        extraCurves=None,
        **kwargs
    ):
        """Method to make of movie of abundances summed by nucleon number.

        Args:

            ``movie_name`` (:obj:`str`, optional): A string giving the name of
            resulting movie file.

            ``nucleon`` (:obj:`str`, optional): A string giving the nucleon
            (must be 'z', 'n', or 'a').  Defaults to 'a'.

            ``zone_xpath`` (:obj:`str`, optional): A string giving the XPath
            expression to select the zones. Defaults to all zones.

            ``fps`` (:obj:`float`, optional): A float giving the frames
            per second in the resulting movie file.

            ``title_func`` (optional):
            A
            `function \
            <https://docs.python.org/3/library/stdtypes.html#functions>`_
            that applies the title to each frame of the movie.  The function
            must take a single argument, an :obj:`int` giving the index of the
            frame to which the title will be applied.  Other data can be bound
            to the function.  The function must return either a :obj:`str`
            giving the title or a two-element :obj:`tuple` in which the
            first element is a string giving the title and the second element
            is a :obj:`dict` with optional :obj:`matplotlib.pyplot.title`
            keyword arguments.  The default is a title giving the time in
            seconds, the temperature in billions of Kelvins, and the
            mass density in grams / cc.

            ``rcParams`` (:obj:`dict`, optional): A dictionary of
            :obj:`matplotlib.rcParams` to be applied to the movie.
            Defaults to the default rcParams.

            ``plotParams`` (:obj:`list`, optional): A list of
            dictionaries of valid :obj:`matplotlib.pyplot.plot` optional
            keyword arguments to be applied to the lines in the movie.

            ``extraFixedCurves`` (:obj:`list`, optional): A list of
            :obj:`tuple` objects giving fixed curves to appear on each
            frame of the animation.  The first element of the tuple is a
            :obj:`list` giving the abscissa values for the curve, the second
            element is the ordinate values for the curve, and the third
            element, if present, is a :obj:`dict` of
            :obj:`matplotlib.pyplot.plot` optional keyword arguments to be
            applied to the extra fixed curves in the movie.

            ``extraCurves`` (:obj:`list`, optional): A list of
            :obj:`tuple` objects giving curves to appear on each
            frame of the animation.  The first element of the tuple is a
            :obj:`list` giving the abscissa values for the curve, the second
            element is a two-d :obj:`numpy.array` giving the ordinate values
            for the curve corresponding to each timestep in the animation,
            and the third element, if present, is a :obj:`dict` of
            :obj:`matplotlib.pyplot.plot` optional keyword arguments to be
            applied to the extra fixed curves in the movie.

            ``**kwargs``:  Acceptable :obj:`matplotlib.pyplot` functions.
            Include directly, as a :obj:`dict`, or both.

        Returns:
            The animation.

        """
        fig = plt.figure()

        self.set_plot_params(mpl, rcParams)

        abunds = self.get_abundances_vs_nucleon_number(
            nucleon=nucleon, zone_xpath=zone_xpath
        )
        props = self.get_properties_as_floats(
            ["time", "t9", "rho"], zone_xpath=zone_xpath
        )

        # Check the array length against the number of steps

        if extraCurves:
            for tup in extraCurves:
                if tup[1].shape[0] != abunds.shape[0]:
                    print("Extra curve does not have the right length.")
                    return None

        def updatefig(i):
            fig.clear()

            if plotParams:
                plt.plot(abunds[i, :], **plotParams)
            else:
                plt.plot(abunds[i, :])

            if extraFixedCurves:
                for tup in extraFixedCurves:
                    if len(tup) == 2:
                        plt.plot(tup[0], tup[1])
                    else:
                        plt.plot(tup[0], tup[1], **tup[2])

            if extraCurves:
                for tup in extraCurves:
                    if len(tup) == 2:
                        plt.plot(tup[0], tup[1][i])
                    else:
                        plt.plot(tup[0], tup[1][i], **tup[2])

            if title_func:
                tf = title_func(i)
                if tf:
                    if isinstance(tf, tuple):
                        plt.title(tf[0], **tf[1])
                    elif isinstance(tf, str):
                        plt.title(tf)
                    else:
                        print("Invalid return from title function.")
                        return
            else:
                plt.title(self.make_time_t9_rho_title_str(props, i))
            if "xlabel" not in kwargs:
                plt.xlabel(nucleon)
            if "ylabel" not in kwargs:
                plt.ylabel("Y(" + nucleon + ")")
            self.apply_class_methods(plt, kwargs)
            plt.draw()

        anim = animation.FuncAnimation(fig, updatefig, abunds.shape[0])
        if movie_name:
            anim.save(movie_name, fps=fps)

        return anim

    def make_network_abundances_movie(
        self,
        movie_name="",
        zone_xpath="",
        fps=15,
        title_func=None,
        rcParams=None,
        imParams={},
        show_limits=True,
        plotParams={"color": "black"},
        **kwargs
    ):
        """Method to make of movie of network abundances.

        Args:

            ``movie_name`` (:obj:`str`, optional): A string giving the name of
            resulting movie file.

            ``zone_xpath`` (:obj:`str`, optional): A string giving the XPath
            expression to select the zones. Defaults to all zones.

            ``fps`` (:obj:`float`, optional): A float giving the frames
            per second in the resulting movie file.

            ``title_func`` (optional):
            A
            `function \
            <https://docs.python.org/3/library/stdtypes.html#functions>`_
            that applies the title to each frame of the movie.  The function
            must take a single argument, an :obj:`int` giving the index of the
            frame to which the title will be applied.  Other data can be bound
            to the function.  The function must return either a :obj:`str`
            giving the title or a two-element :obj:`tuple` in which the
            first element is a string giving the title and the second element
            is a :obj:`dict` with optional :obj:`matplotlib.pyplot.title`
            keyword arguments.  The default is a title giving the time in
            seconds, the temperature in billions of Kelvins, and the
            mass density in grams / cc.

            ``rcParams`` (:obj:`dict`, optional): A dictionary of
            :obj:`matplotlib.rcParams` to be applied to the movie.
            Defaults to the default rcParams.

            ``imParams`` (:obj:`dict`, optional): A dictionary of
            :obj:`matplotlib.pyplot.imshow` options to be applied to the
            movie.  The default is equivalent to calling with
            imParams={'origin':'lower', 'cmap': cm.BuPu, 'norm': LogNorm(),
            'vmin': 1.e-10, 'vmax': 1}.  `cm` in this call is the
            :obj:`matplotlib.cm` namespace.  Any or all of these options
            can be overridden or others added by
            setting any of them in the input :obj:`dict`.

            ``plotParams`` (:obj:`list`, optional): A list of
            dictionaries of valid :obj:`matplotlib.pyplot.plot` optional
            keyword arguments to be applied to the network limits.
            Defaults are shown in the usage statement.

            ``**kwargs``:  Acceptable :obj:`matplotlib.pyplot` functions.
            Include directly, as a :obj:`dict`, or both.

        Returns:
            The animation.

        """

        fig = plt.figure()

        self.set_plot_params(mpl, rcParams)

        abunds = self.get_all_abundances_in_zones(zone_xpath=zone_xpath)
        props = self.get_properties_as_floats(
            ["time", "t9", "rho"], zone_xpath=zone_xpath
        )
        lim = self.get_network_limits()

        xr = [0, abunds.shape[2]]
        yr = [0, abunds.shape[1]]
        if "xlim" in kwargs:
            xr = [kwargs["xlim"][0], kwargs["xlim"][1]]
        if "ylim" in kwargs:
            yr = [kwargs["ylim"][0], kwargs["ylim"][1]]

        if "origin" not in imParams:
            imParams = self._merge_dicts({"origin": "lower"}, imParams)
        if "cmap" not in imParams:
            imParams = self._merge_dicts({"cmap": cm.BuPu}, imParams)
        if "norm" not in imParams:
            imParams = self._merge_dicts({"norm": LogNorm()}, imParams)
        if "vmin" not in imParams:
            imParams = self._merge_dicts({"vmin": 1.0e-10}, imParams)
        if "vmax" not in imParams:
            imParams = self._merge_dicts({"vmax": 1.0}, imParams)

        def updatefig(i):
            fig.clear()
            z = abunds[i, yr[0] : yr[1], xr[0] : xr[1]]
            plt.imshow(z, **imParams)
            if show_limits:
                if plotParams:
                    plt.plot(lim["n_min"], lim["z"], **plotParams)
                    plt.plot(lim["n_max"], lim["z"], **plotParams)
                else:
                    plt.plot(lim["n_min"], lim["z"])
                    plt.plot(lim["n_max"], lim["z"])
            if title_func:
                tf = title_func(i)
                if isinstance(tf, str):
                    plt.title(tf)
                elif isinstance(tf, tuple):
                    plt.title(tf[0], tf[1])
                else:
                    print("Invalid return from title function.")
                    return
            else:
                plt.title(self.make_time_t9_rho_title_str(props, i))
            if "xlabel" not in kwargs:
                plt.xlabel("N, Neutron Number")
            if "ylabel" not in kwargs:
                plt.ylabel("Z, Atomic Number")
            self.apply_class_methods(plt, kwargs)
            plt.draw()

        anim = animation.FuncAnimation(fig, updatefig, abunds.shape[0])
        if movie_name:
            anim.save(movie_name, fps=fps)

        return anim

    def validate(self):
        """Method to validate the xml

        Returns:
            An error message if invalid and nothing if valid.

        """

        url_prefix = "http://libnucnet.sourceforge.net/xsd_pub/2019-01-15/"

        xsd_dict = {
            "nuclear_data": url_prefix + "libnucnet__nuc.xsd",
            "reaction_data": url_prefix + "libnucnet__reac.xsd",
            "nuclear_network": url_prefix + "libnucnet__net.xsd",
            "zone_data": url_prefix + "zone_data.xsd",
            "libnucnet_input": url_prefix + "libnucnet.xsd",
        }

        xml_validator = etree.XMLSchema(file=xsd_dict[self._root.tag])
        xml_validator.assert_(self._xml)

    def get_zone_data(self, zone_xpath=""):
        """Method to retrieve zone data from webnucleo XML.

        Args:
            ``zone_xpath`` (:obj:`str`, optional): XPath expression to select
            zones.  Defaults to all zones.

        Returns:
            :obj:`dict`: A dictionary of zone data.  The data for each
            zone are themselves two :obj:`dict`, one containing properties
            and one containing mass fractions.

        """

        zones = self._get_zones(zone_xpath)

        result = {}

        for zone in zones:
            label = "0"
            label_1 = zone.xpath("@label1")
            if label_1:
                label = label_1[0]
            label_2 = zone.xpath("@label2")
            if label_2:
                label = (label, label_2[0])
            label_3 = zone.xpath("@label3")
            if label_3:
                label = (label[0], label[1], label_3[0])
            result[label] = {
                "properties": self._get_all_zone_properties(zone),
                "mass fractions": self._get_nuclide_data_for_zone(zone),
            }

        return result

<<<<<<< HEAD
=======
    def print(self, pretty_print=True):
        """Method to print the xml to standard output.

        Args:

           ``pretty_print`` (:obj:`bool`, optional): If set to True,
           routine outputs the xml in nice indented format.

        Returns:
            On successful return, the underlying xml has been printed
            to the standard output.

        """

        print(etree.tostring(self._xml,
                             pretty_print=pretty_print).decode("utf-8"))

>>>>>>> 4b957add
class New_Xml(wb.Base):
    """A class for creating webnucleo xml files.

       Each instance corresponds to new xml.  Methods set
       the nuclide, reaction, or zone data or write the xml to a file.

       Args:
           ``xml_type`` (:obj:`str`, optional): The type of xml file to
           be created ("nuclear_data", "reaction_data", "nuclear_network",
           "zone_data", or "libnucnet_input").  Defaults to "nuclear_network".

       """

    def __init__(self, xml_type="nuclear_network"):
        if xml_type not in [
            "nuclear_data",
            "reaction_data",
            "nuclear_network",
            "zone_data",
            "libnucnet_input",
        ]:
            print("Invalid xml_type.")
        self._root = etree.Element(xml_type)
        self._xml = etree.ElementTree(self._root)
        if xml_type == "nuclear_network":
            etree.SubElement(self._root, "nuclear_data")
            etree.SubElement(self._root, "reaction_data")
        elif xml_type == "libnucnet_input":
            nuclear_network = etree.SubElement(self._root, "nuclear_network")
            etree.SubElement(nuclear_network, "nuclear_data")
            etree.SubElement(nuclear_network, "reaction_data")
            zone_data = etree.SubElement(self._root, "zone_data")

    def _set_xml_data_for_nuclide(self, nuclide_element, nuclide):
        states = nuclide_element.xpath("states")

        if len(states) > 0:
            states_element = states[0]
        else:
            etree.SubElement(nuclide_element, "z").text = str(nuclide["z"])
            etree.SubElement(nuclide_element, "a").text = str(nuclide["a"])
            state_element = nuclide_element

        if nuclide["state"]:
            if len(states) == 0:
                states_element = etree.SubElement(nuclide_element, "states")
            state_element = etree.SubElement(states_element, "state")
            state_element.set("id", nuclide["state"])
            etree.SubElement(state_element, "source").text = str(nuclide["source"])
        else:
            etree.SubElement(state_element, "source").text = str(nuclide["source"])

        etree.SubElement(state_element, "mass_excess").text = str(
            nuclide["mass excess"]
        )
        etree.SubElement(state_element, "spin").text = str(nuclide["spin"])

        partf_element = etree.SubElement(state_element, "partf_table")

        t9 = nuclide["t9"]
        partf = nuclide["partf"]

        for i in range(len(t9)):
            point = etree.SubElement(partf_element, "point")
            etree.SubElement(point, "t9").text = str(t9[i])
            log10_partf = np.log10(partf[i] / (2.0 * nuclide["spin"] + 1))
            etree.SubElement(point, "log10_partf").text = str(log10_partf)

    def set_nuclide_data(self, nuclides):
        """Method to set the nuclide data.

        Args:

            ``nuclides`` (:obj:`dict`): A dictionary containing the nuclides
            to be created and their data.

        Returns:
            On successful return, the underlying xml has been created with
            the data in ``nuclides``.

        """

        nuclear_data = self._xml.xpath("//nuclear_data")

        if len(nuclear_data) == 0:
            print("Attempting to set non-existent nuclear_data.")
            return

        for nuc in nuclides:
            my_nuc = nuclides[nuc]
            my_xpath = self._xml.xpath(
                "//nuclear_data/nuclide[ z = "
                + str(my_nuc["z"])
                + " and a = "
                + str(my_nuc["a"])
                + "]"
            )
            if len(my_xpath) == 0:
                nuclear_data[0].append(
                    etree.Comment(
                        self.create_nuclide_name(my_nuc["z"], my_nuc["a"], "")
                    )
                )
                nuclide = etree.SubElement(nuclear_data[0], "nuclide")
            else:
                nuclide = my_xpath[0]
            self._set_xml_data_for_nuclide(nuclide, nuclides[nuc])

    def _set_xml_data_for_reaction(self, reaction_element, reaction):
        etree.SubElement(reaction_element, "source").text = str(reaction.source)

        for reactant in reaction.reactants:
            etree.SubElement(reaction_element, "reactant").text = str(reactant)

        for product in reaction.products:
            etree.SubElement(reaction_element, "product").text = str(product)

        if reaction.data["type"] == "single_rate":
            etree.SubElement(reaction_element, "single_rate").text = str(
                reaction.data["rate"]
            )
        elif reaction.data["type"] == "rate_table":
            rate_table_element = etree.SubElement(reaction_element, "rate_table")
            t9 = reaction.data["t9"]
            rate = reaction.data["rate"]
            sef = reaction.data["sef"]
            for i in range(len(t9)):
                point = etree.SubElement(rate_table_element, "point")
                etree.SubElement(point, "t9").text = str(t9[i])
                etree.SubElement(point, "rate").text = str(rate[i])
                etree.SubElement(point, "sef").text = str(sef[i])
        elif reaction.data["type"] == "non_smoker_fit":
            nsf_element = etree.SubElement(reaction_element, "non_smoker_fit")
            for fit in reaction.data["fits"]:
                fit_element = etree.SubElement(nsf_element, "fit")
                for d in fit:
                    if d == "note":
                        fit_element.set("note", fit[d])
                    else:
                        etree.SubElement(fit_element, d).text = str(fit[d])
        else:
            user_element = etree.SubElement(reaction_element, "user_rate")
            user_element.set("key", reaction.data["key"])
            properties = etree.SubElement(user_element, "properties")
            for d in reaction.data:
                if d != "type" and d != "key":
                    property = etree.SubElement(properties, "property")
                    property.text = str(reaction.data[d])
                    if isinstance(d, tuple):
                        property.set("name", d[0])
                        if len(d) > 1:
                            property.set("tag1", d[1])
                            if len(d) > 2:
                                property.set("tag2", d[2])
                        if len(d) > 3:
                            print("Improper number of property tags.")
                            exit()
                    else:
                        property.set("name", d)

    def set_reaction_data(self, reactions):
        """Method to set the reaction data.

        Args:

            ``reactions`` (:obj:`dict`): A dictionary containing the reactions
            to be set and their data.

        Returns:
            On successful return, the underlying xml has been created with
            the data in ``reactions``.

        """

        reaction_data = self._xml.xpath("//reaction_data")

        if len(reaction_data) == 0:
            print("Attempting to set non-existent reaction_data.")
            return

        for reaction in reactions:
            reaction_data[0].append(etree.Comment(reactions[reaction].get_string()))
            new_reaction = etree.SubElement(reaction_data[0], "reaction")
            self._set_xml_data_for_reaction(new_reaction, reactions[reaction])

    def _set_xml_data_for_zone(self, zone_element, zone):

        if len(zone["properties"]) > 0:
            props = etree.SubElement(zone_element, "optional_properties")
            for property in zone["properties"]:
                prop = etree.SubElement(props, "property")
                prop.text = str(zone["properties"][property])
                if isinstance(property, tuple):
                    prop.set("name", property[0])
                    if len(property) > 1:
                        prop.set("tag1", property[1])
                        if len(property) > 2:
                            prop.set("tag2", property[2])
                            if len(property) > 3:
                                print("Improper number of property tags.")
                                exit()
                else:
                    prop.set("name", property)

        mass_fracs = etree.SubElement(zone_element, "mass_fractions")
        for nuc in zone["mass fractions"]:
            nuclide = etree.SubElement(mass_fracs, "nuclide")
            nuclide.set("name", nuc[0])
            etree.SubElement(nuclide, "z").text = str(nuc[1])
            etree.SubElement(nuclide, "a").text = str(nuc[2])
            etree.SubElement(nuclide, "x").text = str(zone["mass fractions"][nuc])

    def set_zone_data(self, zones):
        """Method to set the zone data.

        Args:

            ``zones`` (:obj:`dict`): A dictionary containing the zones
            to be set and their data.

        Returns:
            On successful return, the underlying xml has been created with
            the data in ``reactions``.

        """

        zone_data = self._xml.xpath("//zone_data")

        if len(zone_data) == 0:
            print("Attempting to set non-existent zone_data.")
            return

        for zone in zones:
            new_zone = etree.SubElement(zone_data[0], "zone")
            if isinstance(zone, tuple):
                for i in range(len(zone)):
                    label_str = "label" + str(i + 1)
                    new_zone.set(label_str, zone[i])
            else:
                new_zone.set("label1", zone)
            self._set_xml_data_for_zone(new_zone, zones[zone])

    def write(self, file, pretty_print=True):
        """Method to write the xml to a file.

        Args:

            ``file`` (:obj:`str`): A string giving the name of output
            xml file.

           ``pretty_print`` (:obj:`bool`, optional): If set to True,
           routine outputs the xml in nice indented format.

        Returns:
            On successful return, the underlying xml has been written
            to ``file``.

        """

        self._xml.write(file, pretty_print=pretty_print)
<|MERGE_RESOLUTION|>--- conflicted
+++ resolved
@@ -1496,8 +1496,6 @@
 
         return result
 
-<<<<<<< HEAD
-=======
     def print(self, pretty_print=True):
         """Method to print the xml to standard output.
 
@@ -1515,7 +1513,6 @@
         print(etree.tostring(self._xml,
                              pretty_print=pretty_print).decode("utf-8"))
 
->>>>>>> 4b957add
 class New_Xml(wb.Base):
     """A class for creating webnucleo xml files.
 
